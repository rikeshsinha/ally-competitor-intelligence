--- conflicted
+++ resolved
@@ -51,7 +51,6 @@
 except Exception:  # pragma: no cover
     OpenAI = None  # type: ignore
 
-<<<<<<< HEAD
 # ---------------------------
 # Constants & Rulebook (from PDF)
 # ---------------------------
@@ -391,18 +390,6 @@
 
     summary["gaps_vs_competitor"] = gaps
     return summary
-=======
-from chains.rule_extractor import RuleExtraction
-from chains.sku_extractor import SKUData
-from core.content_rules import (
-    DEFAULT_RULES,
-    compare_fields,
-    count_images,
-    enforce_title_caps,
-    split_bullets,
-)
-from graph.product_validation import build_product_validation_graph
->>>>>>> 21fe1a0b
 
 
 # ---------------------------
@@ -465,17 +452,8 @@
         return False, str(e)
 
 
-<<<<<<< HEAD
 def call_llm(client_data: Dict[str, Any], comp_data: Dict[str, Any]) -> Dict[str, Any]:
     rules = get_rules()
-=======
-def call_llm(
-    client_data: Dict[str, Any],
-    comp_data: Dict[str, Any],
-    rules: Optional[Dict[str, Dict[str, Any]]] = None,
-) -> Dict[str, Any]:
-    rules = rules or DEFAULT_RULES
->>>>>>> 21fe1a0b
     client = get_openai_client()
     prompt = USER_PROMPT_TEMPLATE.format(
         brand=client_data.get("brand", ""),
@@ -545,13 +523,7 @@
         return {
             "title_edit": enforce_title_caps((client_data.get("title") or "")[: rules["title"]["max_chars"]]),
             "bullets_edits": ["Durable construction", "Comfortable fit", "Easy to clean"],
-<<<<<<< HEAD
             "description_edit": "Compact design for everyday use; easy to clean; ideal for most pets"[: rules["description"]["max_chars"]],
-=======
-            "description_edit": "Compact design for everyday use; easy to clean; ideal for most pets"[
-                : rules["description"]["max_chars"]
-            ],
->>>>>>> 21fe1a0b
             "rationales": ["LLM error; generated heuristic placeholders"],
             "_llm": False,
         }
@@ -625,7 +597,6 @@
 
 # Sidebar: file inputs
 st.sidebar.header("Inputs")
-<<<<<<< HEAD
 rules_file = st.sidebar.file_uploader("Upload Rules PDF", type=["pdf"], key="rules_pdf")
 if rules_file is not None:
     pdf_bytes = rules_file.getvalue()
@@ -783,37 +754,6 @@
     "category": comp_row.iloc[0][category_col],
     "universe": comp_row.iloc[0][universe_col] if universe_col in df.columns else None,
 }
-=======
-csv_file = st.sidebar.file_uploader(
-    "Upload SKUs CSV (asin_data_filled.csv)", type=["csv"], key="csv_uploader"
-)
-rules_pdf = st.sidebar.file_uploader(
-    "Upload style guide PDF (optional)", type=["pdf"], key="rules_uploader"
-)
-
-
-def _run_validation_graph(csv, pdf):
-    graph = build_product_validation_graph(
-        lambda sku_data, rule_data: compare_fields(
-            sku_data.client,
-            sku_data.competitor,
-            rules=rule_data.rules,
-            available_universes=sku_data.available_universes,
-        )
-    )
-    state_inputs = {"sku_file": csv, "rules_file": pdf}
-    return graph.invoke(state_inputs)
-
-
-graph_state = _run_validation_graph(csv_file, rules_pdf)
-sku_result: SKUData = graph_state["sku_data"]
-rule_result: RuleExtraction = graph_state["rule_data"]
-summary = graph_state["validation"]
-
-client_data = sku_result.client
-comp_data = sku_result.competitor
-active_rules = rule_result.rules if rule_result and rule_result.rules else DEFAULT_RULES
->>>>>>> 21fe1a0b
 
 # Two-column layout for side-by-side comparison
 left, right = st.columns(2)
@@ -853,7 +793,6 @@
 
 st.divider()
 
-<<<<<<< HEAD
 # Rule checks & summary
 summary = compare_fields(client_data, comp_data)
 rules_for_display = get_rules()
@@ -861,8 +800,6 @@
 bullet_limit = rules_for_display["bullets"]["max_count"]
 desc_limit = rules_for_display["description"]["max_chars"]
 
-=======
->>>>>>> 21fe1a0b
 st.subheader("Rule checks (Client)")
 if rule_result.notes:
     st.caption(f"Rules source: {rule_result.source} — {rule_result.notes}")
@@ -953,13 +890,8 @@
     for b in out.get("bullets_edits", [])[: bullet_max]:
         st.write(f"• {re.sub(r'[.!?]+$', '', b).strip()}")
 
-<<<<<<< HEAD
     st.markdown(f"**Proposed Description (<= {desc_max} chars)**")
     st.code((out.get("description_edit", ""))[: desc_max])
-=======
-    st.markdown("**Proposed Description (<=200 chars)**")
-    st.code((out.get("description_edit", ""))[: active_rules["description"]["max_chars"]])
->>>>>>> 21fe1a0b
 
     if out.get("rationales"):
         with st.expander("Why these edits?"):
@@ -979,11 +911,7 @@
         for b in out.get("bullets_edits", [])[: bullet_max]:
             final_md.append(f"- {re.sub(r'[.!?]+$','', b).strip()}")
         final_md.append("\n\n## Description (proposed)\n")
-<<<<<<< HEAD
         final_md.append((out.get("description_edit", ""))[: desc_max])
-=======
-        final_md.append((out.get("description_edit", ""))[: active_rules["description"]["max_chars"]])
->>>>>>> 21fe1a0b
 
         uni = summary.get("universe", {})
         if uni.get("suggested"):
@@ -1039,11 +967,7 @@
 
 Description
 ----------
-<<<<<<< HEAD
 {(out.get('description_edit',''))[: desc_max]}
-=======
-{(out.get('description_edit',''))[: active_rules['description']['max_chars']]}
->>>>>>> 21fe1a0b
 
 Rationale
 ---------
